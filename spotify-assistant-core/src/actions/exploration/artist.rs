// use std::borrow::Borrow;
use std::collections::{BTreeMap, HashMap, HashSet};

use chrono::{NaiveDate, NaiveDateTime};
<<<<<<< HEAD
use pbr::ProgressBar;
use rspotify::clients::BaseClient;
use rspotify::model::{AlbumId, ArtistId, FullAlbum, FullArtist, FullTrack, PlayableId, SimplifiedAlbum, SimplifiedTrack, TrackId};
use rspotify::{scopes, AuthCodeSpotify, ClientError, ClientResult};
use tracing::{error, event, info, Level};
=======
use futures::stream::StreamExt;
use pbr::ProgressBar;
use rspotify::clients::pagination::Paginator;
use rspotify::clients::BaseClient;
use rspotify::model::{AlbumId, ArtistId, FullAlbum, FullArtist, FullTrack, PlayableId, SimplifiedAlbum, SimplifiedTrack, TrackId};
use rspotify::{scopes, AuthCodeSpotify, ClientError, ClientResult};
use tracing::{error, info, Level};
>>>>>>> 12fd11b7

use crate::enums::validation::BatchLimits;
use crate::paginator::PaginatorRunner;
use crate::traits::apis::Api;

/// The `ArtistXplorer` struct is used to explore details about a specific artist and their albums
/// using the Spotify API.
///
/// # Fields
///
/// - `client`:
///   - Type: `AuthCodeSpotify`
///   - Description: An authenticated Spotify API client used for making requests to the Spotify API.
///
/// - `artist_id`:
///   - Type: `ArtistId<'static>`
///   - Description: The unique identifier for the artist being explored.
///
/// - `artist`:
///   - Type: `FullArtist`
///   - Description: Contains detailed information about the artist, such as their name,
///     followers, popularity, genres, and more.
///
/// - `albums`:
///   - Type: `Vec<SimplifiedAlbum>`
///   - Description: A vector of simplified album objects representing the albums
///     associated with the artist.
pub struct ArtistXplorer {
    client: AuthCodeSpotify,
    artist_id: ArtistId<'static>,
    pub artist: FullArtist,
    pub albums: Vec<SimplifiedAlbum>,
}

impl Api for ArtistXplorer {
    fn select_scopes() -> HashSet<String> {
        scopes!("user-follow-read")
    }
}

impl ArtistXplorer {
    /// Creates a new instance of `ArtistXplorer` by retrieving the artist's information and albums from the associated API.
    ///
    /// # Parameters
    /// - `artist_id`: A unique identifier for the artist (`ArtistId<'static>`).
    ///
    /// # Returns
    /// - `Ok(Self)`: On success, returns an instance of `ArtistXplorer`, which contains the artist's metadata, their albums,
    ///   and a configured client for further API interactions.
    /// - `Err(ClientError)`: If there is an issue retrieving the artist's data or setting up the client, an error is returned.
    ///
    /// # Behavior
    /// - Sets up a scoped `tracing` span for logging and debugging purposes.
    /// - Initializes an API client by invoking `set_up_client`, with predefined scopes.
    /// - Attempts to fetch artist data based on the provided `artist_id`. If successful, logs the result.
    /// - Logs an error and returns early if the artist's data could not be retrieved.
    /// - Retrieves the artist's albums via the `artist_albums` method and performs further processing using the `albums` helper function.
    /// - Logs the successful retrieval of the artist's metadata and albums.
    ///
    /// # Errors
    /// - Returns a `ClientError` if either the artist's data or albums cannot be retrieved successfully.
    /// - Logs relevant information and error context using the `tracing` crate to aid debugging.
    ///
    /// # Example
    /// ```no_run,ignore
    /// let artist_id = ArtistId::new("unique_artist_id");
    /// let artist_xplorer = ArtistXplorer::new(artist_id).await?;
    /// println!("Artist Name: {}", artist_xplorer.artist.name);
    /// ```
    pub async fn new(artist_id: ArtistId<'static>) -> Result<Self, ClientError> {
        let span = tracing::span!(Level::INFO, "ArtistXplorer.new");
        let _enter = span.enter();

        let client = Self::set_up_client(false, Some(Self::select_scopes())).await;
        let artist = match client.artist(artist_id.clone()).await {
            Ok(artist) => {
                info!("Data has been retrieved for the artist, '{}'.", artist.name.clone());
                artist
            }
            Err(error) => {
                error!(artist_id = ?artist_id.clone(), "Was not able to get data for the requested artist");
                return Err(error);
            }
        };
<<<<<<< HEAD
        let albums_req = client.artist_albums(artist_id.clone(), None, Some(Self::market()));
        let paginator = PaginatorRunner::new(albums_req, ());
        let albums = paginator.run().await.unwrap_or_else(|err| {
            event!(Level::ERROR, "Could not retrieve the artist's albums: {:?}", err);
            Vec::new()
        });
=======
        let albums = Self::albums(client.artist_albums(artist_id.clone(), None, Some(Self::market()))).await;
>>>>>>> 12fd11b7
        info!("Data has been retrieved for the artist, '{}'.", artist.name);
        Ok(ArtistXplorer {
            client,
            artist_id,
            artist,
            albums,
        })
    }

<<<<<<< HEAD
    /// Categorizes and groups albums based on their release date and the specified time unit.
    ///
    /// This method processes a vector of albums (`self.albums`) and organizes them into a `BTreeMap`,
    /// where the keys are time periods (e.g., year, month, or a combination) defined by the input
    /// parameter `unit`, and the values are vectors of `SimplifiedAlbum` objects representing albums
    /// released during the respective time periods. The time periods are generated based on the release
    /// date of the albums.
    ///
    /// # Parameters
    /// - `unit`: An `Option<&str>` that specifies the time unit for grouping the albums. It can be:
    ///   - `"month"`: Groups albums by their release month.
    ///   - `"yearmonth"` or `"monthyear"`: Groups albums by a combination of year and month
    ///     (formatted as "year_month").
    ///   - `None` or any other value: Defaults to grouping albums by year.
    ///
    /// # Returns
    /// A `BTreeMap<String, Vec<SimplifiedAlbum>>` where:
    /// - The key (`String`) represents the time period (year, month, or year_month).
    /// - The value (`Vec<SimplifiedAlbum>`) is a vector of simplified albums released in that period.
    ///
    /// # Panics
    /// This function will panic if the `release_date` field of an album is `None` or is in an
    /// unexpected format that cannot be split into valid date components (e.g., year, month,
    /// or day). The panic message will include the name of the album for which parsing failed.
    ///
    /// # Behavior
    /// - The function iterates through the list of albums in `self.albums`.
    /// - For each album:
    ///   - The release date is parsed and split into components (e.g., year and month).
    ///   - The appropriate key for grouping is determined based on the `unit` parameter.
    ///   - The album is added to the corresponding key in the `BTreeMap`.
    /// - Logging information is generated for debugging purposes, including album names and
    ///   release dates.
    ///
    /// # Example
    /// ```no_run,ignore
    /// // Suppose `albums` is a vector of `SimplifiedAlbum` structures with release dates.
    /// let artist = ArtistXplorer::new(artist_id).await?;
    ///
    /// // Group albums by year.
    /// let albums_by_year = artist.albums_by_date(None);
    ///
    /// // Group albums by month.
    /// let albums_by_month = artist.albums_by_date(Some("month"));
    ///
    /// // Group albums by year and month.
    /// let albums_by_year_month = artist.albums_by_date(Some("yearmonth"));
    /// ```
    ///
    /// # Notes
    /// - The function clones the `albums` vector since it needs to mutate the data during processing.
    /// - Duplicate albums with the same release date may appear in their respective grouped vectors.
    /// - The use of a `BTreeMap` ensures that the grouped keys are sorted in lexicographical order.
    ///
    /// # Dependencies
    /// - `tracing` for logging and diagnostics.
    /// - `std::collections::BTreeMap` for organizing the grouped albums.
    pub fn albums_by_date(&self, unit: Option<&str>) -> BTreeMap<String, Vec<SimplifiedAlbum>> {
        let span = tracing::span!(Level::INFO, "ArtistXplorer.albums_by_date");
        let _enter = span.enter();

        let mut final_hash: BTreeMap<String, Vec<SimplifiedAlbum>> = BTreeMap::new();
        let mut annual_album_group: Vec<SimplifiedAlbum> = Vec::new();
        self.albums.clone().iter().for_each(|album| {
            let release_date = match album.release_date.clone() {
                Some(date) => date.split("-").map(|s| s.to_string()).collect::<Vec<String>>(),
                None => panic!("Could not get release date for album {}", album.name)
            };
            info!("Name: {:?} | Release Date: {:?}", album.name, release_date);
            let btree_key = match unit {
                Some("month") => {
                    let key = release_date[1].to_string();
                    key
                },
                Some("yearmonth") | Some("monthyear") => {
                    let year = release_date[0].to_string();
                    let month = release_date[1].to_string();
                    format!("{}_{}", year, month)
                },
                _ => {
                    release_date[0].to_string()
                },
            };
            match final_hash.get_mut::<str>(&btree_key) {
                Some(albums) => albums.push(album.clone()),
                None => {
                    annual_album_group.push(album.clone());
                    final_hash.insert(btree_key.to_string(), annual_album_group.clone());
                }
            };
        });
        final_hash
    }

    /// Categorizes and groups the `SimplifiedAlbum` objects from an artist's discography by album types
    /// and returns them as a `HashMap`. Each group is based on the `album_type` property of the album.
    ///
    /// # Parameters
    /// - `no_print` (`bool`): A boolean flag that, when set to `true`, suppresses printing information
    ///   (such as album name and type) to logs during the processing of albums. If set to `false`,
    ///   additional debug information is logged.
    ///
    /// # Returns
    /// - `HashMap<&'static str, Vec<SimplifiedAlbum>>`: A HashMap categorizing albums into the following keys:
    ///   - `"album"`: Contains all albums of type `album`.
    ///   - `"single"`: Contains all albums of type `single`.
    ///   - `"compilation"`: Contains all albums of type `compilation`.
    ///   - `"appears_on"`: Contains all albums of type `appears_on`.
    ///
    /// # Behavior
    /// 1. Iterates through the `albums` property of the calling instance.
    /// 2. Logs the name of each album if logging is enabled.
    /// 3. Matches each album's `album_type` to classify it into the appropriate category:
    ///     - If the `album_type` is `None`, the type is treated as `"n/a"`.
    ///     - If the type doesn't match `"album"`, `"single"`, `"compilation"`, or `"appears_on"`, an error
    ///       log is created for that album.
    /// 4. Returns a `HashMap` with categorized albums.
    /// 5. Optionally logs detailed album information (name and type) based on the value of `no_print`.
    ///
    /// # Logging
    /// - Logs at `INFO` level:
    ///   - The method invocation via a tracing span (`ArtistXplorer.album_by_type`).
    ///   - The names of processed albums.
    ///   - Album details if `no_print` is `false`.
    /// - Logs at `ERROR` level:
    ///   - For any album with an unrecognized or unsupported `album_type`.
    ///
    /// # Example Usage
    /// ```no_run,ignore
    ///
    /// let artist_xplorer = ArtistXplorer::new(artist_id).await?;
    /// let albums_by_category = artist_xplorer.albums_by_type(false);
    /// println!("{:?}", albums_by_category.get("album"));
    /// ```
    ///
    /// # Notes
    /// - The method clones the album's data, so the original album collection is not altered.
    /// - This implementation assumes that `SimplifiedAlbum` contains at minimum a `name` and an optional
    ///   `album_type`.
    pub fn albums_by_type(&self, no_print: bool) -> HashMap<&'static str, Vec<SimplifiedAlbum>> {
        let span = tracing::span!(Level::INFO, "ArtistXplorer.album_by_type");
=======
    /// Retrieves all albums from a paginated API response asynchronously.
    ///
    /// This function iterates through a paginated set of albums using a `Paginator`,
    /// collects `SimplifiedAlbum` objects into a vector, and returns them. If an error
    /// occurs while fetching a page, the function will panic and provide error details.
    ///
    /// # Arguments
    ///
    /// * `paginated_albums` - A `Paginator` instance that yields `ClientResult<SimplifiedAlbum>`
    /// asynchronously.
    ///
    /// # Returns
    ///
    /// A `Vec<SimplifiedAlbum>` containing all albums retrieved from the paginated response.
    ///
    /// # Panics
    ///
    /// The function will panic if there is an error encountered while fetching a page of albums.
    /// The panic message includes detailed error information.
    ///
    /// # Notes
    ///
    /// This function creates a tracing span labeled "ArtistXplorer.albums" to facilitate
    /// structured logging and diagnostics.
    ///
    /// # Example
    ///
    /// ```no_run,ignore
    ///
    /// async fn fetch_albums() {
    ///     let artist = ArtistXplorer::new(artist_id).await?;
    ///     let paginator = Paginator::new(); // Assuming Paginator is properly initialized.
    ///     let all_albums = artist.albums(paginator).await;
    ///     for album in all_albums {
    ///         println!("{:?}", album);
    ///     }
    /// }
    /// ```
    pub async fn albums(mut paginated_albums: Paginator<'_, ClientResult<SimplifiedAlbum>>) -> Vec<SimplifiedAlbum> {
        let span = tracing::span!(Level::INFO, "ArtistXplorer.albums");
        let _enter = span.enter();

        let mut albums: Vec<SimplifiedAlbum> = Vec::new();
        while let Some(albums_page) = paginated_albums.next().await {
            match albums_page {
                Ok(album) => albums.push(album),
                Err(error) => panic!("ERROR: Was not able to get album from the requested artist.\nError information: {:?}", error)
            }
        }
        albums
    }

    /// Categorizes and groups albums based on their release date and the specified time unit.
    ///
    /// This method processes a vector of albums (`self.albums`) and organizes them into a `BTreeMap`,
    /// where the keys are time periods (e.g., year, month, or a combination) defined by the input
    /// parameter `unit`, and the values are vectors of `SimplifiedAlbum` objects representing albums
    /// released during the respective time periods. The time periods are generated based on the release
    /// date of the albums.
    ///
    /// # Parameters
    /// - `unit`: An `Option<&str>` that specifies the time unit for grouping the albums. It can be:
    ///   - `"month"`: Groups albums by their release month.
    ///   - `"yearmonth"` or `"monthyear"`: Groups albums by a combination of year and month
    ///     (formatted as "year_month").
    ///   - `None` or any other value: Defaults to grouping albums by year.
    ///
    /// # Returns
    /// A `BTreeMap<String, Vec<SimplifiedAlbum>>` where:
    /// - The key (`String`) represents the time period (year, month, or year_month).
    /// - The value (`Vec<SimplifiedAlbum>`) is a vector of simplified albums released in that period.
    ///
    /// # Panics
    /// This function will panic if the `release_date` field of an album is `None` or is in an
    /// unexpected format that cannot be split into valid date components (e.g., year, month,
    /// or day). The panic message will include the name of the album for which parsing failed.
    ///
    /// # Behavior
    /// - The function iterates through the list of albums in `self.albums`.
    /// - For each album:
    ///   - The release date is parsed and split into components (e.g., year and month).
    ///   - The appropriate key for grouping is determined based on the `unit` parameter.
    ///   - The album is added to the corresponding key in the `BTreeMap`.
    /// - Logging information is generated for debugging purposes, including album names and
    ///   release dates.
    ///
    /// # Example
    /// ```no_run,ignore
    /// // Suppose `albums` is a vector of `SimplifiedAlbum` structures with release dates.
    /// let artist = ArtistXplorer::new(artist_id).await?;
    ///
    /// // Group albums by year.
    /// let albums_by_year = artist.albums_by_date(None);
    ///
    /// // Group albums by month.
    /// let albums_by_month = artist.albums_by_date(Some("month"));
    ///
    /// // Group albums by year and month.
    /// let albums_by_year_month = artist.albums_by_date(Some("yearmonth"));
    /// ```
    ///
    /// # Notes
    /// - The function clones the `albums` vector since it needs to mutate the data during processing.
    /// - Duplicate albums with the same release date may appear in their respective grouped vectors.
    /// - The use of a `BTreeMap` ensures that the grouped keys are sorted in lexicographical order.
    ///
    /// # Dependencies
    /// - `tracing` for logging and diagnostics.
    /// - `std::collections::BTreeMap` for organizing the grouped albums.
    pub fn albums_by_date(&self, unit: Option<&str>) -> BTreeMap<String, Vec<SimplifiedAlbum>> {
        let span = tracing::span!(Level::INFO, "ArtistXplorer.albums_by_date");
>>>>>>> 12fd11b7
        let _enter = span.enter();
        let mut albums = Vec::new();
        let mut singles = Vec::new();
        let mut compilations = Vec::new();
        let mut appears_on = Vec::new();
        self.albums.clone().iter().for_each(|album| {
            info!("{:?}", album.name);
            let alb_type = match album.album_type.clone() {
                None => { "n/a".to_string() }
                Some(typeofalbum) => { typeofalbum }
            };
            match alb_type.as_str() {
                "album" => {
                    albums.push(album.clone());
                },
                "single" => {
                    singles.push(album.clone());
                },
                "compilation" => {
                    compilations.push(album.clone());
                },
                "appears_on" => {
                    appears_on.push(album.clone());
                },
                _ => {
                    error!("Album type is not available for album: {:?}", album.name);
                },
            };
            if !no_print {
                info!("Name: {:?} | Type: {:?}", album.name, alb_type);
            }
        });
        HashMap::from([("album", albums), ("single", singles), ("compilation", compilations), ("appears_on", appears_on)])
    }

<<<<<<< HEAD
    /// Retrieves a list of album IDs associated with the artist's albums.
    ///
    /// This method iterates over all albums stored in the current instance, logging the name of each album 
    /// using the `tracing` crate. For each album, it checks if an ID exists. If the ID exists, it is cloned 
    /// and added to the resulting list. If an album does not have an ID, the method will panic with a message 
    /// indicating the missing ID and the album name.
    ///
    /// # Returns
    ///
    /// A `Vec<AlbumId>` containing the IDs of all the artist's albums that have an ID.
    ///
    /// # Panics
    ///
    /// This function will panic if any album does not have an `id`, providing the name of the album 
    /// in the panic message.
    ///
    /// # Logging
    ///
    /// - Logs the names of all albums at the `INFO` level using the `tracing` crate.
    /// - The tracing span is named "ArtistXplorer.album_ids" with level `INFO` for better observability.
    ///
    /// # Examples
    ///
    /// ```no_run,ignore
    /// let artist = ArtistXplorer::new(artist_id).await?;
    /// let album_ids = artist.album_ids();
    /// assert_eq!(album_ids, vec![AlbumId(1), AlbumId(2)]);
    /// ```
    pub fn album_ids(&self) -> Vec<AlbumId<'_>> {
        let span = tracing::span!(Level::INFO, "ArtistXplorer.album_ids");
        let _enter = span.enter();
        self.albums.clone().iter().map(|album| {
            info!("{:?}", album.name);
            match album.id.clone() {
                Some(id) => id,
                None => panic!("Could not get album ID for album {}", album.name)
            }
        }).collect::<Vec<AlbumId>>()
    }

=======
        let mut final_hash: BTreeMap<String, Vec<SimplifiedAlbum>> = BTreeMap::new();
        let mut annual_album_group: Vec<SimplifiedAlbum> = Vec::new();
        self.albums.clone().iter().for_each(|album| {
            let release_date = match album.release_date.clone() {
                Some(date) => date.split("-").map(|s| s.to_string()).collect::<Vec<String>>(),
                None => panic!("Could not get release date for album {}", album.name)
            };
            info!("Name: {:?} | Release Date: {:?}", album.name, release_date);
            let btree_key = match unit {
                Some("month") => {
                    let key = release_date[1].to_string();
                    key
                },
                Some("yearmonth") | Some("monthyear") => {
                    let year = release_date[0].to_string();
                    let month = release_date[1].to_string();
                    format!("{}_{}", year, month)
                },
                _ => {
                    release_date[0].to_string()
                },
            };
            match final_hash.get_mut::<str>(&btree_key) {
                Some(albums) => albums.push(album.clone()),
                None => {
                    annual_album_group.push(album.clone());
                    final_hash.insert(btree_key.to_string(), annual_album_group.clone());
                }
            };
        });
        final_hash
    }

    /// Categorizes and groups the `SimplifiedAlbum` objects from an artist's discography by album types
    /// and returns them as a `HashMap`. Each group is based on the `album_type` property of the album.
    ///
    /// # Parameters
    /// - `no_print` (`bool`): A boolean flag that, when set to `true`, suppresses printing information
    ///   (such as album name and type) to logs during the processing of albums. If set to `false`,
    ///   additional debug information is logged.
    ///
    /// # Returns
    /// - `HashMap<&'static str, Vec<SimplifiedAlbum>>`: A HashMap categorizing albums into the following keys:
    ///   - `"album"`: Contains all albums of type `album`.
    ///   - `"single"`: Contains all albums of type `single`.
    ///   - `"compilation"`: Contains all albums of type `compilation`.
    ///   - `"appears_on"`: Contains all albums of type `appears_on`.
    ///
    /// # Behavior
    /// 1. Iterates through the `albums` property of the calling instance.
    /// 2. Logs the name of each album if logging is enabled.
    /// 3. Matches each album's `album_type` to classify it into the appropriate category:
    ///     - If the `album_type` is `None`, the type is treated as `"n/a"`.
    ///     - If the type doesn't match `"album"`, `"single"`, `"compilation"`, or `"appears_on"`, an error
    ///       log is created for that album.
    /// 4. Returns a `HashMap` with categorized albums.
    /// 5. Optionally logs detailed album information (name and type) based on the value of `no_print`.
    ///
    /// # Logging
    /// - Logs at `INFO` level:
    ///   - The method invocation via a tracing span (`ArtistXplorer.album_by_type`).
    ///   - The names of processed albums.
    ///   - Album details if `no_print` is `false`.
    /// - Logs at `ERROR` level:
    ///   - For any album with an unrecognized or unsupported `album_type`.
    ///
    /// # Example Usage
    /// ```no_run,ignore
    ///
    /// let artist_xplorer = ArtistXplorer::new(artist_id).await?;
    /// let albums_by_category = artist_xplorer.albums_by_type(false);
    /// println!("{:?}", albums_by_category.get("album"));
    /// ```
    ///
    /// # Notes
    /// - The method clones the album's data, so the original album collection is not altered.
    /// - This implementation assumes that `SimplifiedAlbum` contains at minimum a `name` and an optional
    ///   `album_type`.
    pub fn albums_by_type(&self, no_print: bool) -> HashMap<&'static str, Vec<SimplifiedAlbum>> {
        let span = tracing::span!(Level::INFO, "ArtistXplorer.album_by_type");
        let _enter = span.enter();
        let mut albums = Vec::new();
        let mut singles = Vec::new();
        let mut compilations = Vec::new();
        let mut appears_on = Vec::new();
        self.albums.clone().iter().for_each(|album| {
            info!("{:?}", album.name);
            let alb_type = match album.album_type.clone() {
                None => { "n/a".to_string() }
                Some(typeofalbum) => { typeofalbum }
            };
            match alb_type.as_str() {
                "album" => {
                    albums.push(album.clone());
                },
                "single" => {
                    singles.push(album.clone());
                },
                "compilation" => {
                    compilations.push(album.clone());
                },
                "appears_on" => {
                    appears_on.push(album.clone());
                },
                _ => {
                    error!("Album type is not available for album: {:?}", album.name);
                },
            };
            if !no_print {
                info!("Name: {:?} | Type: {:?}", album.name, alb_type);
            }
        });
        HashMap::from([("album", albums), ("single", singles), ("compilation", compilations), ("appears_on", appears_on)])
    }

    /// Retrieves a list of album IDs associated with the artist's albums.
    ///
    /// This method iterates over all albums stored in the current instance, logging the name of each album 
    /// using the `tracing` crate. For each album, it checks if an ID exists. If the ID exists, it is cloned 
    /// and added to the resulting list. If an album does not have an ID, the method will panic with a message 
    /// indicating the missing ID and the album name.
    ///
    /// # Returns
    ///
    /// A `Vec<AlbumId>` containing the IDs of all the artist's albums that have an ID.
    ///
    /// # Panics
    ///
    /// This function will panic if any album does not have an `id`, providing the name of the album 
    /// in the panic message.
    ///
    /// # Logging
    ///
    /// - Logs the names of all albums at the `INFO` level using the `tracing` crate.
    /// - The tracing span is named "ArtistXplorer.album_ids" with level `INFO` for better observability.
    ///
    /// # Examples
    ///
    /// ```no_run,ignore
    /// let artist = ArtistXplorer::new(artist_id).await?;
    /// let album_ids = artist.album_ids();
    /// assert_eq!(album_ids, vec![AlbumId(1), AlbumId(2)]);
    /// ```
    pub fn album_ids(&self) -> Vec<AlbumId> {
        let span = tracing::span!(Level::INFO, "ArtistXplorer.album_ids");
        let _enter = span.enter();
        self.albums.clone().iter().map(|album| {
            info!("{:?}", album.name);
            match album.id.clone() {
                Some(id) => id,
                None => panic!("Could not get album ID for album {}", album.name)
            }
        }).collect::<Vec<AlbumId>>()
    }

>>>>>>> 12fd11b7
    /// Filters the albums of an artist based on a cutoff date. If a cutoff date is not provided, defaults to one year ago from the current date.
    ///
    /// This method clones the current artist's album list and filters it to include only those albums whose `release_date` is later than the cutoff date.
    ///
    /// # Parameters
    ///
    /// - `cutoff`: An optional parameter of type `Option<NaiveDateTime>` representing the cutoff date. If a value is provided, it is converted to a `NaiveDate`.
    /// If no value is provided, the cutoff date is calculated as one year prior to the current local date.
    ///
    /// # Returns
    ///
    /// Returns a new instance of `ArtistXplorer` containing the filtered list of albums in the `albums` field, while replicating the other fields (client, artist_id, artist).
    ///
    /// # Panics
    ///
    /// - This function will panic if:
    ///   - The `release_date` of an album is `None`. This indicates an album does not have a valid release date.
    ///   - Parsing the `release_date` from a string to a `NaiveDate` fails. This occurs if the release date format does not match `%Y-%m-%d`.
    ///
    /// # Examples
    ///
    /// ```no_run,ignore
    /// use chrono::{NaiveDateTime, NaiveDate, Duration};
    ///
    /// let some_cutoff = NaiveDateTime::parse_from_str("2023-01-01 00:00:00", "%Y-%m-%d %H:%M:%S").ok();
    /// let artist_xplorer = ArtistXplorer::new(artist_id).await?;
    /// let filtered_albums = artist_xplorer.album_slice(some_cutoff);
    ///
    /// // Or, without providing a cutoff date:
    /// let filtered_albums_default = artist_xplorer.album_slice(None);
    /// ```
    ///
    /// This function uses `tracing` for structured logging. It logs the album names being processed, which can be useful for debugging or monitoring purposes.
    ///
    /// # Dependencies
    ///
    /// This function uses the following crates:
    /// - `tracing`: For creating and entering a logging span.
    /// - `chrono`: For working with dates and time, specifically to calculate the fallback cutoff date and parse album release dates.
    ///
    /// # Notes
    ///
    /// - The function clones data which might increase memory usage for large datasets of albums.
    /// - Ensure the `release_date` of each album is correctly formatted as `%Y-%m-%d`; otherwise, the parsing will fail.
    ///
    /// # See Also
    ///
    /// - [`chrono::NaiveDate`](https://docs.rs/chrono/latest/chrono/naive/struct.NaiveDate.html)
    /// - [`tracing::span`](https://docs.rs/tracing/latest/tracing/span/)
    pub fn album_slice(&self, cutoff: Option<NaiveDateTime>) -> Self {
        let span = tracing::span!(Level::INFO, "ArtistXplorer.filter_albums");
        let _enter = span.enter();
        let cutoff = match cutoff {
            Some(date) => NaiveDate::from(date),
            None => {
                let now = chrono::Local::now();
                let cutoff_date = now.date_naive() - chrono::Duration::days(365);
                cutoff_date
            }
<<<<<<< HEAD
        };

        let final_vec = self.albums.clone().iter().filter_map(|album| {
            info!("{:?}", album.name);
            let release_date = match album.release_date.clone() {
                Some(date) => {
                    match NaiveDate::parse_from_str(date.as_str(), "%Y-%m-%d") {
                        Ok(dttime) => { dttime }
                        Err(e) => { panic!("Could not parse date: {:?}", e) }
                    }
                },
                None => panic!("Could not get release date for album {}", album.name)
            };
            if release_date > cutoff {
                Some(album.clone())
            } else {
                None
            }
        }).collect::<Vec<SimplifiedAlbum>>();
        let test = ArtistXplorer {
            client: self.client.clone(),
            artist_id: self.artist_id.clone(),
            artist: self.artist.clone(),
            albums: final_vec.clone(),
        };
=======
        };

        let final_vec = self.albums.clone().iter().filter_map(|album| {
            info!("{:?}", album.name);
            let release_date = match album.release_date.clone() {
                Some(date) => {
                    match NaiveDate::parse_from_str(date.as_str(), "%Y-%m-%d") {
                        Ok(dttime) => { dttime }
                        Err(e) => { panic!("Could not parse date: {:?}", e) }
                    }
                },
                None => panic!("Could not get release date for album {}", album.name)
            };
            if release_date > cutoff {
                Some(album.clone())
            } else {
                None
            }
        }).collect::<Vec<SimplifiedAlbum>>();
        let test = ArtistXplorer {
            client: self.client.clone(),
            artist_id: self.artist_id.clone(),
            artist: self.artist.clone(),
            albums: final_vec.clone(),
        };
>>>>>>> 12fd11b7
        test
    }

    /// Asynchronously fetches the details of all full albums associated with the artist.
    ///
    /// This function retrieves the metadata for a list of album IDs tied to the current artist
    /// and compiles them into a list of `FullAlbum` objects.
    ///
    /// # Implementation Details
    /// - The function uses tracing to log its operations with an `INFO` level span.
    /// - Fetches album details in batches, determined by the `BatchLimits::Albums` limit.
    /// - Iterates over chunks of album IDs, sending requests for each chunk to the API client (`self.client`).
    /// - On successful API responses, fetched albums are logged and appended to the results list.
    /// - If the API call fails, the function will panic and display error information.
    ///
    /// # Returns
    /// A `Vec<FullAlbum>` containing all the full album details corresponding to the provided album IDs.
    ///
    /// # Panics
    /// This function will panic if:
    /// - Any API request to fetch album details fails.
    ///
    /// # Examples
    /// ```no_run,ignore
    /// let artist_xplorer = ArtistXplorer::new(client);
    /// let albums = artist_xplorer.full_albums().await;
    /// println!("Fetched {} albums.", albums.len());
    /// ```
    ///
    /// # Performance
    /// To prevent overloading the API, the function chunks requests based on the configured `BatchLimits` size.
    /// Multiple requests may be made depending on the number of albums.
    ///
    /// # Logs
    /// The function logs:
    /// - The number of albums fetched per batch.
    ///
    pub async fn full_albums(&self) -> Vec<FullAlbum> {
        let span = tracing::span!(Level::INFO, "ArtistXplorer.full_albums");
        let _enter = span.enter();

        let mut full_albums = Vec::new();
        let limit = BatchLimits::Albums.get_limit();
        for album_id_chunk in self.album_ids().chunks(limit) {
            let full_album = match self.client.albums(album_id_chunk.to_vec(), Some(Self::market())).await {
                Ok(full_albums) => {
                    info!("{} albums have been requested.", full_albums.len());
                    full_albums
                }
                Err(error) => panic!("ERROR: Was not able to get album from the requested artist.\nError information: {:?}", error)
            };
            full_albums.extend(full_album);
        }
        full_albums
    }

    /// Calculates the total number of tracks across all the albums for the current artist.
    ///
    /// This asynchronous function first retrieves all the full albums related to the artist, 
    /// then iterates through the albums and sums up the total number of tracks. 
    /// Debugging and informational messages are logged during the process for tracing and analysis.
    ///
    /// # Returns
    ///
    /// A `usize` representing the total number of tracks across all the albums.
    ///
    /// # Usage
    ///
    /// ```no_run,ignore
    /// let artist_instance = ArtistXplorer::new(artist_id).await?;
    /// let total_tracks = artist_instance.total_tracks().await;
    /// println!("Total number of tracks: {}", total_tracks);
    /// ```
    ///
    /// # Logging
    ///
    /// - Logs an informational message with the number of albums queried for the artist.
    /// - Logs an informational message displaying the running total of tracks for better traceability.
    ///
    /// # Errors
    ///
    /// This function assumes that the `full_albums` method correctly fetches album data 
    /// and does not directly handle any errors that might occur during the asynchronous call.
    /// Ensure error handling is implemented where `total_tracks` is called.
    ///
    /// # Dependencies
    ///
    /// - `tracing::span!` is used for structured logging and trace spans.
    /// - The artist's name is extracted from the `self.artist` property.
    /// - The `full_albums` async method should return a vector of albums where each album contains `tracks.total`.
    /// ```
    pub async fn total_tracks(&self) -> usize {
        let span = tracing::span!(Level::INFO, "ArtistXplorer.full_tracks");
        let _enter = span.enter();

        let albums = self.full_albums().await;
<<<<<<< HEAD
=======
        self.artist.name.clone();
>>>>>>> 12fd11b7
        info!("{} albums queried for {}", albums.len(), self.artist.name.clone());
        albums.clone().iter().fold(0, |acc, album| {
            info!("Running total: {}", acc + album.tracks.total);
            acc + album.tracks.total
        }) as usize
    }

    /// Asynchronously retrieves the complete list of tracks for an artist, including their detailed information.
    ///
    /// This method fetches all the tracks associated with the artist by iterating 
    /// through the albums, collecting the track IDs, and then making batch API 
    /// requests to retrieve full track details. The batching is necessary to comply 
    /// with API limitations on the number of items that can be fetched per request.
    ///
    /// # Implementation Details
    /// - The method initializes a tracing span for observability and tracking.
    /// - Gathers all the track IDs from the albums associated with the artist.
    /// - The track IDs are divided into batches based on the API-defined limit.
    /// - For each batch, corresponding tracks are requested from the API in an asynchronous manner.
    /// - An optional progress bar is used to indicate the progress in case a large number of tracks are involved.
    ///
    /// # Error Handling
    /// - If any track does not have an ID, the function will use `panic!`, causing the application to terminate 
    ///   with a message identifying the track missing an ID.
    /// - If there is an error in the API request, the function will also `panic!`, printing the error details.
    ///
    /// # Throttling
    /// To avoid overwhelming the API and to introduce delays for longer lists, a 
    /// simulated wait time is applied if the total number of tracks exceeds the defined 
    /// threshold (`wait_threshold`).
    ///
    /// # Progress Bar
    /// For scenarios with many tracks, a progress bar is displayed in the terminal 
    /// to visually inform the user of request progress.
    ///
    /// # Returns
    /// Returns a vector containing `FullTrack` objects, each of which represents the detailed 
    /// information for a track associated with the artist.
    ///
    /// # Panics
    /// - If a track does not have an ID.
    /// - If the API request to fetch tracks fails.
    ///
    /// # Examples
    /// ```no_run,ignore
    /// let artist_xplorer = ArtistXplorer::new(client);
    /// let all_full_tracks = artist_xplorer.full_tracks().await;
    /// for track in all_full_tracks {
    ///     println!("Track Name: {}", track.name);
    /// }
    /// ```
    ///
    /// # Notes
    /// - The function uses a static method `Self::market()` to pass the market 
    ///   parameter for API requests. Ensure it is properly implemented.
    /// - ProgressBar is used for UI-related functionality. Ensure the `indicatif` 
    ///   crate is included in your dependencies if this method is needed.
    ///
    /// # Dependencies
    /// - [`tracing`] for logging.
    /// - [`tokio`] for asynchronous runtime.
    /// - [`indicatif`] for ProgressBar.
    pub async fn full_tracks(&self) -> Vec<FullTrack> {
        let span = tracing::span!(Level::INFO, "ArtistXplorer.full_tracks");
        let _enter = span.enter();

        let mut full_tracks = Vec::new();
        let limit = BatchLimits::Tracks.get_limit();
        let albums = self.full_albums().await;
        let track_ids = albums.clone().iter().flat_map(|album| {
            album.tracks.items.clone().iter().map(|track| {
                match track.id.clone() {
                    Some(id) => id,
                    None => panic!("Could not get track ID for track {}", track.name)
                }
            }).collect::<Vec<TrackId>>()
        }).collect::<Vec<TrackId>>();
        let chunked_ids = track_ids.chunks(limit);
        let loops = chunked_ids.len();
        let wait_threshold = 200;
        let count = 25;
        for (index, track_id_chunk) in track_ids.chunks(limit).enumerate() {
            let full_track = match self.client.tracks(track_id_chunk.to_vec(), Some(Self::market())).await {
                Ok(full_tracks) => {
                    let remaining = (loops - (index + 1)) * limit;
                    info!("{} tracks have been requested. {} remaining tracks", full_tracks.len(), remaining);
                    full_tracks
                }
                Err(error) => {
                    panic!("ERROR: Was not able to get album from the requested artist.\nError information: {:?}", error)
                }
            };
            full_tracks.extend(full_track);
            let mut pb = ProgressBar::new(count);
            pb.format("╢▌▌░╟");
            if track_ids.len() > wait_threshold {
                for _ in 0..count {
                    pb.inc();
                    tokio::time::sleep(std::time::Duration::from_secs(1)).await;
                }
            }
            pb.finish_print("Done");
        }
        full_tracks
    }

    /// Asynchronously fetches and returns a list of collaborators (artists) for a given main artist.
    ///
    /// This function uses the artist's albums to extract all associated artists who collaborated 
    /// on those albums, filters out duplicates, removes the main artist from the list, and finally 
    /// retrieves the full artist data using chunks of artist IDs.
    ///
    /// # Returns
    /// A vector containing `FullArtist` objects representing each unique collaborator.
    ///
    /// # Errors
    /// - This function will panic if an artist ID cannot be retrieved from the album data.
    /// - This function will panic if an error occurs while retrieving artist information from the API.
    ///
    /// # Tracing
    /// - The process is wrapped in a tracing `span` for logging purposes.
    /// - Logs information about the length of the artist list before and after deduplication.
    /// - Logs the number of artists successfully fetched and their names.
    ///
    /// # Logic
    /// 1. Retrieves artist IDs from all albums associated with the main artist.
    /// 2. Filters out duplicate artist IDs.
    /// 3. Removes the main artist's ID from the list of collaborators.
    /// 4. Retrieves full details of the remaining unique artist collaborators by processing them in chunks.
    ///
    /// # Performance
    /// This function uses batch processing (based on `BatchLimits::Artists`) to minimize API calls 
    /// when fetching artists' full details, improving the performance by dividing IDs into smaller groups.
    ///
    /// # Panics
    /// - If an artist ID is `None` in the album data, the function will panic with an error message
    ///   indicating which artist could not be processed.
    /// - If the API request to fetch artist details fails, the function will panic with detailed error output.
    ///
    /// # Example
    /// ```no_run,ignore
    /// #[tokio::main]
    /// async fn main() {
    ///     let your_struct = YourStruct::new(); // Initialize your struct
    ///     let collaborators = your_struct.collaborators().await;
    ///     for collaborator in collaborators {
    ///         println!("Collaborator: {}", collaborator.name);
    ///     }
    /// }
    /// ```
    pub async fn collaborators(&self) -> Vec<FullArtist> {
        let span = tracing::span!(Level::INFO, "ArtistXplorer.collaborations");
        let _enter = span.enter();

        let mut collaborations = Vec::new();
        let mut artists = self.albums.clone().iter().flat_map(|album| {
            album.artists.clone().iter().map(|artist| {
                match artist.id.clone() {
                    None => panic!("Could not get artist ID for artist {}", artist.name),
                    Some(id) => id
                }
            }).collect::<Vec<ArtistId>>()
        }).collect::<Vec<ArtistId>>();
        info!("Artist length: {:?}", artists.len());
        artists = Self::clean_duplicate_id_vector(artists);
        artists.retain(|artist| *artist != self.artist_id.clone());
        info!("Artist length: {:?}", artists.len());
        let limit = BatchLimits::Artists.get_limit();
        for artist_id_chunk in artists.chunks(limit) {
            let full_artists_vec = match self.client.artists(artist_id_chunk.to_vec()).await {
                Ok(full_artists) => {
                    info!("{} artists have been requested.", full_artists.len());
                    info!("{:?}", full_artists.iter().map(|artist| artist.name.clone()).collect::<Vec<String>>());
                    full_artists
                }
                Err(error) => panic!("ERROR: Was not able to get album from the requested artist.\nError information: {:?}", error)
            };
            collaborations.extend(full_artists_vec);
        }
        collaborations
    }

    /// Asynchronously fetches and returns a list of track IDs associated with the current instance.
    ///
    /// This method retrieves the tracks related to the instance using `self.tracks()` 
    /// and collects their IDs into a `Vec<TrackId>`. If a track does not have an ID,
    /// the method panics with an appropriate error message. 
    ///
    /// A tracing span is created to log the operation at the `INFO` level, ensuring better 
    /// observability of the function's execution. Additionally, track names are logged at the 
    /// `INFO` level during the process of collecting track IDs.
    ///
    /// # Returns
    ///
    /// A `Vec<TrackId>` containing the IDs of all successfully fetched tracks.
    ///
    /// # Panics
    ///
    /// Panics if a track does not contain an ID. The panic message includes the name of the track 
    /// for which the ID could not be retrieved.
    ///
    /// # Examples
    ///
    /// ```no_run,ignore
    /// let artist_xplorer = ArtistXplorer::new();
    /// let track_ids = artist_xplorer.track_ids().await;
    /// println!("Track IDs: {:?}", track_ids);
    /// ```
    ///
    /// # Tracing
    ///
    /// This function utilizes the `tracing` crate to log diagnostic information:
    /// - A span named `"ArtistXplorer.track_ids"` is created at the `INFO` level.
    /// - Each track's name is logged at the `INFO` level as the IDs are collected.
    ///
    /// Note: Ensure that `self.tracks()` is implemented correctly to return a list of tracks,
    /// where each track optionally has an ID.
<<<<<<< HEAD
    pub async fn track_ids(&self) -> Vec<TrackId<'_>> {
=======
    pub async fn track_ids(&self) -> Vec<TrackId> {
>>>>>>> 12fd11b7
        let span = tracing::span!(Level::INFO, "ArtistXplorer.track_ids");
        let _enter = span.enter();

        let mut track_ids = Vec::new();
        for track in self.tracks().await {
            info!("{:?}", track.name);
            match track.id.clone() {
                Some(id) => track_ids.push(id),
                None => panic!("Could not get track ID for track {}", track.name)
<<<<<<< HEAD
            }
        }
        track_ids
    }

    /// Asynchronously retrieves the tracks associated with the albums of an artist.
    ///
    /// This function fetches all the tracks belonging to the albums of a specific artist. 
    /// It uses the `album_ids` associated with the artist to fetch the tracks page by page
    /// and aggregates them into a vector of `SimplifiedTrack`s.
    ///
    /// # Returns
    ///
    /// A `Vec` containing `SimplifiedTrack` objects, which represent the tracks associated 
    /// with the artist's albums.
    ///
    /// # Errors
    ///
    /// If an error occurs during the retrieval of track data for an album, the function 
    /// will panic with an error message indicating the issue.
    ///
    /// # Example
    ///
    /// ```no_run,ignore
    /// let artist_xplorer = ArtistXplorer::new(ArtistId::from_id("7u160I5qtBYZTQMLEIJmyz").unwrap()).await.unwrap();
    /// let tracks = artist_xplorer.tracks().await;
    /// for track in tracks {
    ///     println!("Track Name: {}", track.name);
    /// }
    /// ```
    ///
    /// # Implementation Details
    ///
    /// - This function utilizes the `self.client.album_track` method to fetch tracks for a given album ID.
    /// - The `Some(Self::market())` specifies the market context for the tracks being fetched.
    /// - It uses an `async` iterator pattern (`altracks.next().await`) to retrieve paginated results.
    ///
    /// # Tracing
    ///
    /// A `tracing::span` is created for logging and observing the process of fetching tracks for debugging 
    /// purposes. The span is entered at the start of the method.
    pub async fn tracks(&self) -> Vec<SimplifiedTrack> {
        let span = tracing::span!(Level::INFO, "ArtistXplorer.tracks");
        let _enter = span.enter();

        let mut album_tracks = Vec::new();

        for album_id in self.album_ids() {
            let altracks = self.client.album_track(album_id.clone(), Some(Self::market()));
            let paginator = PaginatorRunner::new(altracks, ());
            match paginator.run().await {
                Ok(tracks) => {
                    tracks.into_iter().for_each(|track| {
                        album_tracks.push(track)
                    })
                },
                Err(err) => {
                    panic!("ERROR: Was not able to get tracks from the requested artist.\nError information: {:?}", err)
                }
            }
        };
        album_tracks
    }

=======
            }
        }
        track_ids
    }

    /// Asynchronously retrieves the tracks associated with the albums of an artist.
    ///
    /// This function fetches all the tracks belonging to the albums of a specific artist. 
    /// It uses the `album_ids` associated with the artist to fetch the tracks page by page
    /// and aggregates them into a vector of `SimplifiedTrack`s.
    ///
    /// # Returns
    ///
    /// A `Vec` containing `SimplifiedTrack` objects, which represent the tracks associated 
    /// with the artist's albums.
    ///
    /// # Errors
    ///
    /// If an error occurs during the retrieval of track data for an album, the function 
    /// will panic with an error message indicating the issue.
    ///
    /// # Example
    ///
    /// ```no_run,ignore
    /// let artist_xplorer = ArtistXplorer::new(ArtistId::from_id("7u160I5qtBYZTQMLEIJmyz").unwrap()).await.unwrap();
    /// let tracks = artist_xplorer.tracks().await;
    /// for track in tracks {
    ///     println!("Track Name: {}", track.name);
    /// }
    /// ```
    ///
    /// # Implementation Details
    ///
    /// - This function utilizes the `self.client.album_track` method to fetch tracks for a given album ID.
    /// - The `Some(Self::market())` specifies the market context for the tracks being fetched.
    /// - It uses an `async` iterator pattern (`altracks.next().await`) to retrieve paginated results.
    ///
    /// # Tracing
    ///
    /// A `tracing::span` is created for logging and observing the process of fetching tracks for debugging 
    /// purposes. The span is entered at the start of the method.
    pub async fn tracks(&self) -> Vec<SimplifiedTrack> {
        let span = tracing::span!(Level::INFO, "ArtistXplorer.tracks");
        let _enter = span.enter();

        let mut album_tracks = Vec::new();

        for album_id in self.album_ids() {
            let mut altracks = self.client.album_track(album_id.clone(), Some(Self::market()));

            while let Some(tracks_page) = altracks.next().await {
                match tracks_page {
                    Ok(track) => album_tracks.push(track),
                    Err(error) => panic!("ERROR: Was not able to get album from the requested artist.\nError information: {:?}", error)
                }
            }
        }
        album_tracks
    }

>>>>>>> 12fd11b7
    /// Fetches and returns the top tracks of the current artist as a vector of `PlayableId`.
    ///
    /// This asynchronous method interacts with the client to retrieve the top tracks for the supplied artist ID.
    /// It logs the details of the operation and ensures that each track in the result set is converted into a `PlayableId`.
    ///
    /// # Returns
    /// A `Vec<PlayableId>` containing the top tracks of the artist, where each track is represented as a `PlayableId::Track`.
    ///
    /// # Panics
    /// The function will panic in the following scenarios:
    /// - If a track does not have an associated ID.
    /// - If the API call to fetch the top tracks fails, a panic is raised with the corresponding error details.
    ///
    /// # Logging
    /// The method logs the following information:
    /// - Each track's name as it processes the list of top tracks.
    /// - An informational span indicating the method context (`ArtistXplorer.top_tracks_as_playable_ids`).
    ///
    /// # Example
    /// ```no_run,ignore
    /// let artist_xplorer = ArtistXplorer::new(ArtistId::from_id("7u160I5qtBYZTQMLEIJmyz").unwrap()).await.unwrap();
    /// let playable_ids = artist_xplorer.top_tracks_as_playable_ids().await;
    /// for id in playable_ids {
    ///     println!("{:?}", id);
    /// }
    /// ```
    ///
    /// # Errors
    /// Although the function panics on errors, it is expected that this behavior will be managed
    /// by error handling in the calling context. Users may want to consider adding more resilient error handling.
<<<<<<< HEAD
    pub async fn top_tracks_as_playable_ids(&self) -> Vec<PlayableId<'_>> {
=======
    pub async fn top_tracks_as_playable_ids(&self) -> Vec<PlayableId> {
>>>>>>> 12fd11b7
        let span = tracing::span!(Level::INFO, "ArtistXplorer.top_tracks_as_playable_ids");
        let _enter = span.enter();

        match self.client.artist_top_tracks(self.artist_id.clone(), Some(Self::market())).await {
            Ok(top_tracks) => {
                top_tracks.iter().map(|track| {
                    info!("{:?}", track.name);
                    let track_id = match track.id.clone() {
                        Some(id) => id,
                        None => panic!("Could not get track ID for track {}", track.name)
                    };
                    PlayableId::Track(track_id)
                }).collect::<Vec<PlayableId>>()
            }
            Err(error) => panic!("ERROR: Was not able to get album from the requested artist.\nError information: {:?}", error)
        }
    }

    /// Fetches a list of artists related to the current artist.
    ///
    /// This asynchronous function retrieves a list of related artists using the client's `artist_related_artists` method.
    /// Each related artist is logged with their index, name, genres, follower count, and popularity score.
    /// In case of a failure during the API call, the function will panic and display an error message.
    ///
    /// # Returns
    /// A `Vec` containing `FullArtist` instances, each representing an artist related to the current artist.
    ///
    /// # Panics
    /// This function will panic if the `artist_related_artists` API call fails, with an error message describing the failure.
    ///
    /// # Logging
    /// For each related artist retrieved, information such as the artist's name, genres, follower count, and popularity is logged at the "INFO" level.
    ///
    /// # Example
    /// ```no_run,ignore
    /// let artist_xplorer_instance = ArtistXplorer::new(ArtistId::from_id("7u160I5qtBYZTQMLEIJmyz").unwrap()).await.unwrap();
    /// let related_artists = artist_xplorer_instance.related_artists().await;
    /// for artist in related_artists {
    ///     println!("Related artist: {}", artist.name);
    /// }
    /// ```
    ///
    /// # Dependencies
    /// - `tracing`: Used for span-based structured logging. The function creates a span to track this operation.
    /// - `self.client.artist_related_artists`: Fetches related artists from an external API.
    ///
    /// # Parameters
    /// - `self`: A reference to the instance of the struct containing the `related_artists` method. This struct must include `client` and `artist_id`.
    ///
    /// # Notes
    /// - Ensure that the `client` used to make API requests is properly initialized and authenticated.
    /// - The `artist_id` field must contain the current artist's ID for the query to succeed.
    ///
    /// # Errors
    /// This function does not handle errors gracefully; it panics if an error occurs. For production use, consider implementing proper error handling.
<<<<<<< HEAD
    #[deprecated(
        since = "0.14.0",
        note = "The endpoint for the artist_related_artists client method is no longer supported by Spotify"
    )]
=======
>>>>>>> 12fd11b7
    pub async fn related_artists(&self) -> Vec<FullArtist> {
        let span = tracing::span!(Level::INFO, "ArtistXplorer.related_artists");
        let _enter = span.enter();

        match self.client.artist_related_artists(self.artist_id.clone()).await {
            Ok(related) => {
                for (index, artist) in related.iter().enumerate() {
                    info!(
                        "{}). {} - genres: {:?} | {} followers | {} popularity",
                        index, artist.name, artist.genres, artist.followers.total,
                        artist.popularity
                    );
                }
                related
            }
<<<<<<< HEAD
            Err(error) => panic!("ERROR: Was not able to get album from the requested artist.\nError information: {error:?}")
=======
            Err(error) => panic!("ERROR: Was not able to get album from the requested artist.\nError information: {:?}", error)
>>>>>>> 12fd11b7
        }
    }

    /// Retrieves a list of genres associated with the artist.
    ///
    /// # Returns
    ///
    /// A `Vec<String>` containing the genres of the artist. This method clones the list of genres stored
    /// in the `artist` field of the struct, ensuring that the original data is not modified.
    ///
    /// # Example
    ///
    /// ```no_run,ignore
    /// let artist = ArtistXplorer::new(ArtistId::from_id("7u160I5qtBYZTQMLEIJmyz").unwrap()).await.unwrap();
    /// let library = Library { artist };
    /// let genres = library.genres();
    /// assert_eq!(genres, vec!["Rock", "Pop"]);
    /// ```
    ///
    /// # Note
    ///
    /// Ensure that the `artist` field is properly initialized before calling this method,
    /// as an uninitialized or empty `genres` could result in returning an empty vector.
    pub fn genres(&self) -> Vec<String> {
        self.artist.genres.clone()
    }
}

#[cfg(test)]
mod tests {
    use rspotify::model::ArtistId;

    use super::*;

    #[tokio::test]
    async fn test_artist_xplr() {
        let artist_id = ArtistId::from_id("7u160I5qtBYZTQMLEIJmyz").unwrap();
        let artist_xplr = match ArtistXplorer::new(artist_id.clone()).await {
            Ok(xplorer) => { xplorer }
            Err(err) => {
                eprintln!("Client Error: {:?}", err);
                return;
            }
        };
        println!("{:?}", artist_xplr.genres());
        assert_eq!(artist_xplr.artist_id, artist_id);
    }

    #[tokio::test]
    async fn test_album_methods() {
        let artist_id = ArtistId::from_id("7u160I5qtBYZTQMLEIJmyz").unwrap();
        let artist_xplr = match ArtistXplorer::new(artist_id.clone()).await {
            Ok(xplorer) => { xplorer }
            Err(err) => {
                eprintln!("Client Error: {:?}", err);
                return;
            }
        };
        let albums = artist_xplr.full_albums().await;
        let artists = albums[0].artists.clone();
        let main_artist_id = artists[0].clone().id.unwrap();
        assert_eq!(main_artist_id, artist_id);
    }
}<|MERGE_RESOLUTION|>--- conflicted
+++ resolved
@@ -2,21 +2,14 @@
 use std::collections::{BTreeMap, HashMap, HashSet};
 
 use chrono::{NaiveDate, NaiveDateTime};
-<<<<<<< HEAD
 use pbr::ProgressBar;
 use rspotify::clients::BaseClient;
-use rspotify::model::{AlbumId, ArtistId, FullAlbum, FullArtist, FullTrack, PlayableId, SimplifiedAlbum, SimplifiedTrack, TrackId};
+use rspotify::model::{
+    AlbumId, ArtistId, FullAlbum, FullArtist, FullTrack, PlayableId, SimplifiedAlbum,
+    SimplifiedTrack, TrackId,
+};
 use rspotify::{scopes, AuthCodeSpotify, ClientError, ClientResult};
 use tracing::{error, event, info, Level};
-=======
-use futures::stream::StreamExt;
-use pbr::ProgressBar;
-use rspotify::clients::pagination::Paginator;
-use rspotify::clients::BaseClient;
-use rspotify::model::{AlbumId, ArtistId, FullAlbum, FullArtist, FullTrack, PlayableId, SimplifiedAlbum, SimplifiedTrack, TrackId};
-use rspotify::{scopes, AuthCodeSpotify, ClientError, ClientResult};
-use tracing::{error, info, Level};
->>>>>>> 12fd11b7
 
 use crate::enums::validation::BatchLimits;
 use crate::paginator::PaginatorRunner;
@@ -93,7 +86,10 @@
         let client = Self::set_up_client(false, Some(Self::select_scopes())).await;
         let artist = match client.artist(artist_id.clone()).await {
             Ok(artist) => {
-                info!("Data has been retrieved for the artist, '{}'.", artist.name.clone());
+                info!(
+                    "Data has been retrieved for the artist, '{}'.",
+                    artist.name.clone()
+                );
                 artist
             }
             Err(error) => {
@@ -101,16 +97,16 @@
                 return Err(error);
             }
         };
-<<<<<<< HEAD
         let albums_req = client.artist_albums(artist_id.clone(), None, Some(Self::market()));
         let paginator = PaginatorRunner::new(albums_req, ());
         let albums = paginator.run().await.unwrap_or_else(|err| {
-            event!(Level::ERROR, "Could not retrieve the artist's albums: {:?}", err);
+            event!(
+                Level::ERROR,
+                "Could not retrieve the artist's albums: {:?}",
+                err
+            );
             Vec::new()
         });
-=======
-        let albums = Self::albums(client.artist_albums(artist_id.clone(), None, Some(Self::market()))).await;
->>>>>>> 12fd11b7
         info!("Data has been retrieved for the artist, '{}'.", artist.name);
         Ok(ArtistXplorer {
             client,
@@ -120,7 +116,6 @@
         })
     }
 
-<<<<<<< HEAD
     /// Categorizes and groups albums based on their release date and the specified time unit.
     ///
     /// This method processes a vector of albums (`self.albums`) and organizes them into a `BTreeMap`,
@@ -186,23 +181,24 @@
         let mut annual_album_group: Vec<SimplifiedAlbum> = Vec::new();
         self.albums.clone().iter().for_each(|album| {
             let release_date = match album.release_date.clone() {
-                Some(date) => date.split("-").map(|s| s.to_string()).collect::<Vec<String>>(),
-                None => panic!("Could not get release date for album {}", album.name)
+                Some(date) => date
+                    .split("-")
+                    .map(|s| s.to_string())
+                    .collect::<Vec<String>>(),
+                None => panic!("Could not get release date for album {}", album.name),
             };
             info!("Name: {:?} | Release Date: {:?}", album.name, release_date);
             let btree_key = match unit {
                 Some("month") => {
                     let key = release_date[1].to_string();
                     key
-                },
+                }
                 Some("yearmonth") | Some("monthyear") => {
                     let year = release_date[0].to_string();
                     let month = release_date[1].to_string();
                     format!("{}_{}", year, month)
-                },
-                _ => {
-                    release_date[0].to_string()
-                },
+                }
+                _ => release_date[0].to_string(),
             };
             match final_hash.get_mut::<str>(&btree_key) {
                 Some(albums) => albums.push(album.clone()),
@@ -262,119 +258,6 @@
     ///   `album_type`.
     pub fn albums_by_type(&self, no_print: bool) -> HashMap<&'static str, Vec<SimplifiedAlbum>> {
         let span = tracing::span!(Level::INFO, "ArtistXplorer.album_by_type");
-=======
-    /// Retrieves all albums from a paginated API response asynchronously.
-    ///
-    /// This function iterates through a paginated set of albums using a `Paginator`,
-    /// collects `SimplifiedAlbum` objects into a vector, and returns them. If an error
-    /// occurs while fetching a page, the function will panic and provide error details.
-    ///
-    /// # Arguments
-    ///
-    /// * `paginated_albums` - A `Paginator` instance that yields `ClientResult<SimplifiedAlbum>`
-    /// asynchronously.
-    ///
-    /// # Returns
-    ///
-    /// A `Vec<SimplifiedAlbum>` containing all albums retrieved from the paginated response.
-    ///
-    /// # Panics
-    ///
-    /// The function will panic if there is an error encountered while fetching a page of albums.
-    /// The panic message includes detailed error information.
-    ///
-    /// # Notes
-    ///
-    /// This function creates a tracing span labeled "ArtistXplorer.albums" to facilitate
-    /// structured logging and diagnostics.
-    ///
-    /// # Example
-    ///
-    /// ```no_run,ignore
-    ///
-    /// async fn fetch_albums() {
-    ///     let artist = ArtistXplorer::new(artist_id).await?;
-    ///     let paginator = Paginator::new(); // Assuming Paginator is properly initialized.
-    ///     let all_albums = artist.albums(paginator).await;
-    ///     for album in all_albums {
-    ///         println!("{:?}", album);
-    ///     }
-    /// }
-    /// ```
-    pub async fn albums(mut paginated_albums: Paginator<'_, ClientResult<SimplifiedAlbum>>) -> Vec<SimplifiedAlbum> {
-        let span = tracing::span!(Level::INFO, "ArtistXplorer.albums");
-        let _enter = span.enter();
-
-        let mut albums: Vec<SimplifiedAlbum> = Vec::new();
-        while let Some(albums_page) = paginated_albums.next().await {
-            match albums_page {
-                Ok(album) => albums.push(album),
-                Err(error) => panic!("ERROR: Was not able to get album from the requested artist.\nError information: {:?}", error)
-            }
-        }
-        albums
-    }
-
-    /// Categorizes and groups albums based on their release date and the specified time unit.
-    ///
-    /// This method processes a vector of albums (`self.albums`) and organizes them into a `BTreeMap`,
-    /// where the keys are time periods (e.g., year, month, or a combination) defined by the input
-    /// parameter `unit`, and the values are vectors of `SimplifiedAlbum` objects representing albums
-    /// released during the respective time periods. The time periods are generated based on the release
-    /// date of the albums.
-    ///
-    /// # Parameters
-    /// - `unit`: An `Option<&str>` that specifies the time unit for grouping the albums. It can be:
-    ///   - `"month"`: Groups albums by their release month.
-    ///   - `"yearmonth"` or `"monthyear"`: Groups albums by a combination of year and month
-    ///     (formatted as "year_month").
-    ///   - `None` or any other value: Defaults to grouping albums by year.
-    ///
-    /// # Returns
-    /// A `BTreeMap<String, Vec<SimplifiedAlbum>>` where:
-    /// - The key (`String`) represents the time period (year, month, or year_month).
-    /// - The value (`Vec<SimplifiedAlbum>`) is a vector of simplified albums released in that period.
-    ///
-    /// # Panics
-    /// This function will panic if the `release_date` field of an album is `None` or is in an
-    /// unexpected format that cannot be split into valid date components (e.g., year, month,
-    /// or day). The panic message will include the name of the album for which parsing failed.
-    ///
-    /// # Behavior
-    /// - The function iterates through the list of albums in `self.albums`.
-    /// - For each album:
-    ///   - The release date is parsed and split into components (e.g., year and month).
-    ///   - The appropriate key for grouping is determined based on the `unit` parameter.
-    ///   - The album is added to the corresponding key in the `BTreeMap`.
-    /// - Logging information is generated for debugging purposes, including album names and
-    ///   release dates.
-    ///
-    /// # Example
-    /// ```no_run,ignore
-    /// // Suppose `albums` is a vector of `SimplifiedAlbum` structures with release dates.
-    /// let artist = ArtistXplorer::new(artist_id).await?;
-    ///
-    /// // Group albums by year.
-    /// let albums_by_year = artist.albums_by_date(None);
-    ///
-    /// // Group albums by month.
-    /// let albums_by_month = artist.albums_by_date(Some("month"));
-    ///
-    /// // Group albums by year and month.
-    /// let albums_by_year_month = artist.albums_by_date(Some("yearmonth"));
-    /// ```
-    ///
-    /// # Notes
-    /// - The function clones the `albums` vector since it needs to mutate the data during processing.
-    /// - Duplicate albums with the same release date may appear in their respective grouped vectors.
-    /// - The use of a `BTreeMap` ensures that the grouped keys are sorted in lexicographical order.
-    ///
-    /// # Dependencies
-    /// - `tracing` for logging and diagnostics.
-    /// - `std::collections::BTreeMap` for organizing the grouped albums.
-    pub fn albums_by_date(&self, unit: Option<&str>) -> BTreeMap<String, Vec<SimplifiedAlbum>> {
-        let span = tracing::span!(Level::INFO, "ArtistXplorer.albums_by_date");
->>>>>>> 12fd11b7
         let _enter = span.enter();
         let mut albums = Vec::new();
         let mut singles = Vec::new();
@@ -383,39 +266,43 @@
         self.albums.clone().iter().for_each(|album| {
             info!("{:?}", album.name);
             let alb_type = match album.album_type.clone() {
-                None => { "n/a".to_string() }
-                Some(typeofalbum) => { typeofalbum }
+                None => "n/a".to_string(),
+                Some(typeofalbum) => typeofalbum,
             };
             match alb_type.as_str() {
                 "album" => {
                     albums.push(album.clone());
-                },
+                }
                 "single" => {
                     singles.push(album.clone());
-                },
+                }
                 "compilation" => {
                     compilations.push(album.clone());
-                },
+                }
                 "appears_on" => {
                     appears_on.push(album.clone());
-                },
+                }
                 _ => {
                     error!("Album type is not available for album: {:?}", album.name);
-                },
+                }
             };
             if !no_print {
                 info!("Name: {:?} | Type: {:?}", album.name, alb_type);
             }
         });
-        HashMap::from([("album", albums), ("single", singles), ("compilation", compilations), ("appears_on", appears_on)])
-    }
-
-<<<<<<< HEAD
+        HashMap::from([
+            ("album", albums),
+            ("single", singles),
+            ("compilation", compilations),
+            ("appears_on", appears_on),
+        ])
+    }
+
     /// Retrieves a list of album IDs associated with the artist's albums.
     ///
-    /// This method iterates over all albums stored in the current instance, logging the name of each album 
-    /// using the `tracing` crate. For each album, it checks if an ID exists. If the ID exists, it is cloned 
-    /// and added to the resulting list. If an album does not have an ID, the method will panic with a message 
+    /// This method iterates over all albums stored in the current instance, logging the name of each album
+    /// using the `tracing` crate. For each album, it checks if an ID exists. If the ID exists, it is cloned
+    /// and added to the resulting list. If an album does not have an ID, the method will panic with a message
     /// indicating the missing ID and the album name.
     ///
     /// # Returns
@@ -424,7 +311,7 @@
     ///
     /// # Panics
     ///
-    /// This function will panic if any album does not have an `id`, providing the name of the album 
+    /// This function will panic if any album does not have an `id`, providing the name of the album
     /// in the panic message.
     ///
     /// # Logging
@@ -442,172 +329,19 @@
     pub fn album_ids(&self) -> Vec<AlbumId<'_>> {
         let span = tracing::span!(Level::INFO, "ArtistXplorer.album_ids");
         let _enter = span.enter();
-        self.albums.clone().iter().map(|album| {
-            info!("{:?}", album.name);
-            match album.id.clone() {
-                Some(id) => id,
-                None => panic!("Could not get album ID for album {}", album.name)
-            }
-        }).collect::<Vec<AlbumId>>()
-    }
-
-=======
-        let mut final_hash: BTreeMap<String, Vec<SimplifiedAlbum>> = BTreeMap::new();
-        let mut annual_album_group: Vec<SimplifiedAlbum> = Vec::new();
-        self.albums.clone().iter().for_each(|album| {
-            let release_date = match album.release_date.clone() {
-                Some(date) => date.split("-").map(|s| s.to_string()).collect::<Vec<String>>(),
-                None => panic!("Could not get release date for album {}", album.name)
-            };
-            info!("Name: {:?} | Release Date: {:?}", album.name, release_date);
-            let btree_key = match unit {
-                Some("month") => {
-                    let key = release_date[1].to_string();
-                    key
-                },
-                Some("yearmonth") | Some("monthyear") => {
-                    let year = release_date[0].to_string();
-                    let month = release_date[1].to_string();
-                    format!("{}_{}", year, month)
-                },
-                _ => {
-                    release_date[0].to_string()
-                },
-            };
-            match final_hash.get_mut::<str>(&btree_key) {
-                Some(albums) => albums.push(album.clone()),
-                None => {
-                    annual_album_group.push(album.clone());
-                    final_hash.insert(btree_key.to_string(), annual_album_group.clone());
-                }
-            };
-        });
-        final_hash
-    }
-
-    /// Categorizes and groups the `SimplifiedAlbum` objects from an artist's discography by album types
-    /// and returns them as a `HashMap`. Each group is based on the `album_type` property of the album.
-    ///
-    /// # Parameters
-    /// - `no_print` (`bool`): A boolean flag that, when set to `true`, suppresses printing information
-    ///   (such as album name and type) to logs during the processing of albums. If set to `false`,
-    ///   additional debug information is logged.
-    ///
-    /// # Returns
-    /// - `HashMap<&'static str, Vec<SimplifiedAlbum>>`: A HashMap categorizing albums into the following keys:
-    ///   - `"album"`: Contains all albums of type `album`.
-    ///   - `"single"`: Contains all albums of type `single`.
-    ///   - `"compilation"`: Contains all albums of type `compilation`.
-    ///   - `"appears_on"`: Contains all albums of type `appears_on`.
-    ///
-    /// # Behavior
-    /// 1. Iterates through the `albums` property of the calling instance.
-    /// 2. Logs the name of each album if logging is enabled.
-    /// 3. Matches each album's `album_type` to classify it into the appropriate category:
-    ///     - If the `album_type` is `None`, the type is treated as `"n/a"`.
-    ///     - If the type doesn't match `"album"`, `"single"`, `"compilation"`, or `"appears_on"`, an error
-    ///       log is created for that album.
-    /// 4. Returns a `HashMap` with categorized albums.
-    /// 5. Optionally logs detailed album information (name and type) based on the value of `no_print`.
-    ///
-    /// # Logging
-    /// - Logs at `INFO` level:
-    ///   - The method invocation via a tracing span (`ArtistXplorer.album_by_type`).
-    ///   - The names of processed albums.
-    ///   - Album details if `no_print` is `false`.
-    /// - Logs at `ERROR` level:
-    ///   - For any album with an unrecognized or unsupported `album_type`.
-    ///
-    /// # Example Usage
-    /// ```no_run,ignore
-    ///
-    /// let artist_xplorer = ArtistXplorer::new(artist_id).await?;
-    /// let albums_by_category = artist_xplorer.albums_by_type(false);
-    /// println!("{:?}", albums_by_category.get("album"));
-    /// ```
-    ///
-    /// # Notes
-    /// - The method clones the album's data, so the original album collection is not altered.
-    /// - This implementation assumes that `SimplifiedAlbum` contains at minimum a `name` and an optional
-    ///   `album_type`.
-    pub fn albums_by_type(&self, no_print: bool) -> HashMap<&'static str, Vec<SimplifiedAlbum>> {
-        let span = tracing::span!(Level::INFO, "ArtistXplorer.album_by_type");
-        let _enter = span.enter();
-        let mut albums = Vec::new();
-        let mut singles = Vec::new();
-        let mut compilations = Vec::new();
-        let mut appears_on = Vec::new();
-        self.albums.clone().iter().for_each(|album| {
-            info!("{:?}", album.name);
-            let alb_type = match album.album_type.clone() {
-                None => { "n/a".to_string() }
-                Some(typeofalbum) => { typeofalbum }
-            };
-            match alb_type.as_str() {
-                "album" => {
-                    albums.push(album.clone());
-                },
-                "single" => {
-                    singles.push(album.clone());
-                },
-                "compilation" => {
-                    compilations.push(album.clone());
-                },
-                "appears_on" => {
-                    appears_on.push(album.clone());
-                },
-                _ => {
-                    error!("Album type is not available for album: {:?}", album.name);
-                },
-            };
-            if !no_print {
-                info!("Name: {:?} | Type: {:?}", album.name, alb_type);
-            }
-        });
-        HashMap::from([("album", albums), ("single", singles), ("compilation", compilations), ("appears_on", appears_on)])
-    }
-
-    /// Retrieves a list of album IDs associated with the artist's albums.
-    ///
-    /// This method iterates over all albums stored in the current instance, logging the name of each album 
-    /// using the `tracing` crate. For each album, it checks if an ID exists. If the ID exists, it is cloned 
-    /// and added to the resulting list. If an album does not have an ID, the method will panic with a message 
-    /// indicating the missing ID and the album name.
-    ///
-    /// # Returns
-    ///
-    /// A `Vec<AlbumId>` containing the IDs of all the artist's albums that have an ID.
-    ///
-    /// # Panics
-    ///
-    /// This function will panic if any album does not have an `id`, providing the name of the album 
-    /// in the panic message.
-    ///
-    /// # Logging
-    ///
-    /// - Logs the names of all albums at the `INFO` level using the `tracing` crate.
-    /// - The tracing span is named "ArtistXplorer.album_ids" with level `INFO` for better observability.
-    ///
-    /// # Examples
-    ///
-    /// ```no_run,ignore
-    /// let artist = ArtistXplorer::new(artist_id).await?;
-    /// let album_ids = artist.album_ids();
-    /// assert_eq!(album_ids, vec![AlbumId(1), AlbumId(2)]);
-    /// ```
-    pub fn album_ids(&self) -> Vec<AlbumId> {
-        let span = tracing::span!(Level::INFO, "ArtistXplorer.album_ids");
-        let _enter = span.enter();
-        self.albums.clone().iter().map(|album| {
-            info!("{:?}", album.name);
-            match album.id.clone() {
-                Some(id) => id,
-                None => panic!("Could not get album ID for album {}", album.name)
-            }
-        }).collect::<Vec<AlbumId>>()
-    }
-
->>>>>>> 12fd11b7
+        self.albums
+            .clone()
+            .iter()
+            .map(|album| {
+                info!("{:?}", album.name);
+                match album.id.clone() {
+                    Some(id) => id,
+                    None => panic!("Could not get album ID for album {}", album.name),
+                }
+            })
+            .collect::<Vec<AlbumId>>()
+    }
+
     /// Filters the albums of an artist based on a cutoff date. If a cutoff date is not provided, defaults to one year ago from the current date.
     ///
     /// This method clones the current artist's album list and filters it to include only those albums whose `release_date` is later than the cutoff date.
@@ -667,59 +401,36 @@
                 let cutoff_date = now.date_naive() - chrono::Duration::days(365);
                 cutoff_date
             }
-<<<<<<< HEAD
         };
 
-        let final_vec = self.albums.clone().iter().filter_map(|album| {
-            info!("{:?}", album.name);
-            let release_date = match album.release_date.clone() {
-                Some(date) => {
-                    match NaiveDate::parse_from_str(date.as_str(), "%Y-%m-%d") {
-                        Ok(dttime) => { dttime }
-                        Err(e) => { panic!("Could not parse date: {:?}", e) }
-                    }
-                },
-                None => panic!("Could not get release date for album {}", album.name)
-            };
-            if release_date > cutoff {
-                Some(album.clone())
-            } else {
-                None
-            }
-        }).collect::<Vec<SimplifiedAlbum>>();
+        let final_vec = self
+            .albums
+            .clone()
+            .iter()
+            .filter_map(|album| {
+                info!("{:?}", album.name);
+                let release_date = match album.release_date.clone() {
+                    Some(date) => match NaiveDate::parse_from_str(date.as_str(), "%Y-%m-%d") {
+                        Ok(dttime) => dttime,
+                        Err(e) => {
+                            panic!("Could not parse date: {:?}", e)
+                        }
+                    },
+                    None => panic!("Could not get release date for album {}", album.name),
+                };
+                if release_date > cutoff {
+                    Some(album.clone())
+                } else {
+                    None
+                }
+            })
+            .collect::<Vec<SimplifiedAlbum>>();
         let test = ArtistXplorer {
             client: self.client.clone(),
             artist_id: self.artist_id.clone(),
             artist: self.artist.clone(),
             albums: final_vec.clone(),
         };
-=======
-        };
-
-        let final_vec = self.albums.clone().iter().filter_map(|album| {
-            info!("{:?}", album.name);
-            let release_date = match album.release_date.clone() {
-                Some(date) => {
-                    match NaiveDate::parse_from_str(date.as_str(), "%Y-%m-%d") {
-                        Ok(dttime) => { dttime }
-                        Err(e) => { panic!("Could not parse date: {:?}", e) }
-                    }
-                },
-                None => panic!("Could not get release date for album {}", album.name)
-            };
-            if release_date > cutoff {
-                Some(album.clone())
-            } else {
-                None
-            }
-        }).collect::<Vec<SimplifiedAlbum>>();
-        let test = ArtistXplorer {
-            client: self.client.clone(),
-            artist_id: self.artist_id.clone(),
-            artist: self.artist.clone(),
-            albums: final_vec.clone(),
-        };
->>>>>>> 12fd11b7
         test
     }
 
@@ -764,12 +475,19 @@
         let mut full_albums = Vec::new();
         let limit = BatchLimits::Albums.get_limit();
         for album_id_chunk in self.album_ids().chunks(limit) {
-            let full_album = match self.client.albums(album_id_chunk.to_vec(), Some(Self::market())).await {
+            let full_album = match self
+                .client
+                .albums(album_id_chunk.to_vec(), Some(Self::market()))
+                .await
+            {
                 Ok(full_albums) => {
                     info!("{} albums have been requested.", full_albums.len());
                     full_albums
                 }
-                Err(error) => panic!("ERROR: Was not able to get album from the requested artist.\nError information: {:?}", error)
+                Err(error) => panic!(
+                    "ERROR: Was not able to get album from the requested artist.\nError information: {:?}",
+                    error
+                ),
             };
             full_albums.extend(full_album);
         }
@@ -778,8 +496,8 @@
 
     /// Calculates the total number of tracks across all the albums for the current artist.
     ///
-    /// This asynchronous function first retrieves all the full albums related to the artist, 
-    /// then iterates through the albums and sums up the total number of tracks. 
+    /// This asynchronous function first retrieves all the full albums related to the artist,
+    /// then iterates through the albums and sums up the total number of tracks.
     /// Debugging and informational messages are logged during the process for tracing and analysis.
     ///
     /// # Returns
@@ -801,7 +519,7 @@
     ///
     /// # Errors
     ///
-    /// This function assumes that the `full_albums` method correctly fetches album data 
+    /// This function assumes that the `full_albums` method correctly fetches album data
     /// and does not directly handle any errors that might occur during the asynchronous call.
     /// Ensure error handling is implemented where `total_tracks` is called.
     ///
@@ -816,11 +534,11 @@
         let _enter = span.enter();
 
         let albums = self.full_albums().await;
-<<<<<<< HEAD
-=======
-        self.artist.name.clone();
->>>>>>> 12fd11b7
-        info!("{} albums queried for {}", albums.len(), self.artist.name.clone());
+        info!(
+            "{} albums queried for {}",
+            albums.len(),
+            self.artist.name.clone()
+        );
         albums.clone().iter().fold(0, |acc, album| {
             info!("Running total: {}", acc + album.tracks.total);
             acc + album.tracks.total
@@ -829,9 +547,9 @@
 
     /// Asynchronously retrieves the complete list of tracks for an artist, including their detailed information.
     ///
-    /// This method fetches all the tracks associated with the artist by iterating 
-    /// through the albums, collecting the track IDs, and then making batch API 
-    /// requests to retrieve full track details. The batching is necessary to comply 
+    /// This method fetches all the tracks associated with the artist by iterating
+    /// through the albums, collecting the track IDs, and then making batch API
+    /// requests to retrieve full track details. The batching is necessary to comply
     /// with API limitations on the number of items that can be fetched per request.
     ///
     /// # Implementation Details
@@ -842,21 +560,21 @@
     /// - An optional progress bar is used to indicate the progress in case a large number of tracks are involved.
     ///
     /// # Error Handling
-    /// - If any track does not have an ID, the function will use `panic!`, causing the application to terminate 
+    /// - If any track does not have an ID, the function will use `panic!`, causing the application to terminate
     ///   with a message identifying the track missing an ID.
     /// - If there is an error in the API request, the function will also `panic!`, printing the error details.
     ///
     /// # Throttling
-    /// To avoid overwhelming the API and to introduce delays for longer lists, a 
-    /// simulated wait time is applied if the total number of tracks exceeds the defined 
+    /// To avoid overwhelming the API and to introduce delays for longer lists, a
+    /// simulated wait time is applied if the total number of tracks exceeds the defined
     /// threshold (`wait_threshold`).
     ///
     /// # Progress Bar
-    /// For scenarios with many tracks, a progress bar is displayed in the terminal 
+    /// For scenarios with many tracks, a progress bar is displayed in the terminal
     /// to visually inform the user of request progress.
     ///
     /// # Returns
-    /// Returns a vector containing `FullTrack` objects, each of which represents the detailed 
+    /// Returns a vector containing `FullTrack` objects, each of which represents the detailed
     /// information for a track associated with the artist.
     ///
     /// # Panics
@@ -873,9 +591,9 @@
     /// ```
     ///
     /// # Notes
-    /// - The function uses a static method `Self::market()` to pass the market 
+    /// - The function uses a static method `Self::market()` to pass the market
     ///   parameter for API requests. Ensure it is properly implemented.
-    /// - ProgressBar is used for UI-related functionality. Ensure the `indicatif` 
+    /// - ProgressBar is used for UI-related functionality. Ensure the `indicatif`
     ///   crate is included in your dependencies if this method is needed.
     ///
     /// # Dependencies
@@ -889,27 +607,46 @@
         let mut full_tracks = Vec::new();
         let limit = BatchLimits::Tracks.get_limit();
         let albums = self.full_albums().await;
-        let track_ids = albums.clone().iter().flat_map(|album| {
-            album.tracks.items.clone().iter().map(|track| {
-                match track.id.clone() {
-                    Some(id) => id,
-                    None => panic!("Could not get track ID for track {}", track.name)
-                }
-            }).collect::<Vec<TrackId>>()
-        }).collect::<Vec<TrackId>>();
+        let track_ids = albums
+            .clone()
+            .iter()
+            .flat_map(|album| {
+                album
+                    .tracks
+                    .items
+                    .clone()
+                    .iter()
+                    .map(|track| match track.id.clone() {
+                        Some(id) => id,
+                        None => panic!("Could not get track ID for track {}", track.name),
+                    })
+                    .collect::<Vec<TrackId>>()
+            })
+            .collect::<Vec<TrackId>>();
         let chunked_ids = track_ids.chunks(limit);
         let loops = chunked_ids.len();
         let wait_threshold = 200;
         let count = 25;
         for (index, track_id_chunk) in track_ids.chunks(limit).enumerate() {
-            let full_track = match self.client.tracks(track_id_chunk.to_vec(), Some(Self::market())).await {
+            let full_track = match self
+                .client
+                .tracks(track_id_chunk.to_vec(), Some(Self::market()))
+                .await
+            {
                 Ok(full_tracks) => {
                     let remaining = (loops - (index + 1)) * limit;
-                    info!("{} tracks have been requested. {} remaining tracks", full_tracks.len(), remaining);
+                    info!(
+                        "{} tracks have been requested. {} remaining tracks",
+                        full_tracks.len(),
+                        remaining
+                    );
                     full_tracks
                 }
                 Err(error) => {
-                    panic!("ERROR: Was not able to get album from the requested artist.\nError information: {:?}", error)
+                    panic!(
+                        "ERROR: Was not able to get album from the requested artist.\nError information: {:?}",
+                        error
+                    )
                 }
             };
             full_tracks.extend(full_track);
@@ -928,8 +665,8 @@
 
     /// Asynchronously fetches and returns a list of collaborators (artists) for a given main artist.
     ///
-    /// This function uses the artist's albums to extract all associated artists who collaborated 
-    /// on those albums, filters out duplicates, removes the main artist from the list, and finally 
+    /// This function uses the artist's albums to extract all associated artists who collaborated
+    /// on those albums, filters out duplicates, removes the main artist from the list, and finally
     /// retrieves the full artist data using chunks of artist IDs.
     ///
     /// # Returns
@@ -951,7 +688,7 @@
     /// 4. Retrieves full details of the remaining unique artist collaborators by processing them in chunks.
     ///
     /// # Performance
-    /// This function uses batch processing (based on `BatchLimits::Artists`) to minimize API calls 
+    /// This function uses batch processing (based on `BatchLimits::Artists`) to minimize API calls
     /// when fetching artists' full details, improving the performance by dividing IDs into smaller groups.
     ///
     /// # Panics
@@ -975,14 +712,22 @@
         let _enter = span.enter();
 
         let mut collaborations = Vec::new();
-        let mut artists = self.albums.clone().iter().flat_map(|album| {
-            album.artists.clone().iter().map(|artist| {
-                match artist.id.clone() {
-                    None => panic!("Could not get artist ID for artist {}", artist.name),
-                    Some(id) => id
-                }
-            }).collect::<Vec<ArtistId>>()
-        }).collect::<Vec<ArtistId>>();
+        let mut artists = self
+            .albums
+            .clone()
+            .iter()
+            .flat_map(|album| {
+                album
+                    .artists
+                    .clone()
+                    .iter()
+                    .map(|artist| match artist.id.clone() {
+                        None => panic!("Could not get artist ID for artist {}", artist.name),
+                        Some(id) => id,
+                    })
+                    .collect::<Vec<ArtistId>>()
+            })
+            .collect::<Vec<ArtistId>>();
         info!("Artist length: {:?}", artists.len());
         artists = Self::clean_duplicate_id_vector(artists);
         artists.retain(|artist| *artist != self.artist_id.clone());
@@ -992,10 +737,19 @@
             let full_artists_vec = match self.client.artists(artist_id_chunk.to_vec()).await {
                 Ok(full_artists) => {
                     info!("{} artists have been requested.", full_artists.len());
-                    info!("{:?}", full_artists.iter().map(|artist| artist.name.clone()).collect::<Vec<String>>());
+                    info!(
+                        "{:?}",
+                        full_artists
+                            .iter()
+                            .map(|artist| artist.name.clone())
+                            .collect::<Vec<String>>()
+                    );
                     full_artists
                 }
-                Err(error) => panic!("ERROR: Was not able to get album from the requested artist.\nError information: {:?}", error)
+                Err(error) => panic!(
+                    "ERROR: Was not able to get album from the requested artist.\nError information: {:?}",
+                    error
+                ),
             };
             collaborations.extend(full_artists_vec);
         }
@@ -1004,12 +758,12 @@
 
     /// Asynchronously fetches and returns a list of track IDs associated with the current instance.
     ///
-    /// This method retrieves the tracks related to the instance using `self.tracks()` 
+    /// This method retrieves the tracks related to the instance using `self.tracks()`
     /// and collects their IDs into a `Vec<TrackId>`. If a track does not have an ID,
-    /// the method panics with an appropriate error message. 
-    ///
-    /// A tracing span is created to log the operation at the `INFO` level, ensuring better 
-    /// observability of the function's execution. Additionally, track names are logged at the 
+    /// the method panics with an appropriate error message.
+    ///
+    /// A tracing span is created to log the operation at the `INFO` level, ensuring better
+    /// observability of the function's execution. Additionally, track names are logged at the
     /// `INFO` level during the process of collecting track IDs.
     ///
     /// # Returns
@@ -1018,7 +772,7 @@
     ///
     /// # Panics
     ///
-    /// Panics if a track does not contain an ID. The panic message includes the name of the track 
+    /// Panics if a track does not contain an ID. The panic message includes the name of the track
     /// for which the ID could not be retrieved.
     ///
     /// # Examples
@@ -1037,11 +791,7 @@
     ///
     /// Note: Ensure that `self.tracks()` is implemented correctly to return a list of tracks,
     /// where each track optionally has an ID.
-<<<<<<< HEAD
     pub async fn track_ids(&self) -> Vec<TrackId<'_>> {
-=======
-    pub async fn track_ids(&self) -> Vec<TrackId> {
->>>>>>> 12fd11b7
         let span = tracing::span!(Level::INFO, "ArtistXplorer.track_ids");
         let _enter = span.enter();
 
@@ -1050,8 +800,7 @@
             info!("{:?}", track.name);
             match track.id.clone() {
                 Some(id) => track_ids.push(id),
-                None => panic!("Could not get track ID for track {}", track.name)
-<<<<<<< HEAD
+                None => panic!("Could not get track ID for track {}", track.name),
             }
         }
         track_ids
@@ -1059,18 +808,18 @@
 
     /// Asynchronously retrieves the tracks associated with the albums of an artist.
     ///
-    /// This function fetches all the tracks belonging to the albums of a specific artist. 
+    /// This function fetches all the tracks belonging to the albums of a specific artist.
     /// It uses the `album_ids` associated with the artist to fetch the tracks page by page
     /// and aggregates them into a vector of `SimplifiedTrack`s.
     ///
     /// # Returns
     ///
-    /// A `Vec` containing `SimplifiedTrack` objects, which represent the tracks associated 
+    /// A `Vec` containing `SimplifiedTrack` objects, which represent the tracks associated
     /// with the artist's albums.
     ///
     /// # Errors
     ///
-    /// If an error occurs during the retrieval of track data for an album, the function 
+    /// If an error occurs during the retrieval of track data for an album, the function
     /// will panic with an error message indicating the issue.
     ///
     /// # Example
@@ -1091,7 +840,7 @@
     ///
     /// # Tracing
     ///
-    /// A `tracing::span` is created for logging and observing the process of fetching tracks for debugging 
+    /// A `tracing::span` is created for logging and observing the process of fetching tracks for debugging
     /// purposes. The span is entered at the start of the method.
     pub async fn tracks(&self) -> Vec<SimplifiedTrack> {
         let span = tracing::span!(Level::INFO, "ArtistXplorer.tracks");
@@ -1100,84 +849,25 @@
         let mut album_tracks = Vec::new();
 
         for album_id in self.album_ids() {
-            let altracks = self.client.album_track(album_id.clone(), Some(Self::market()));
+            let altracks = self
+                .client
+                .album_track(album_id.clone(), Some(Self::market()));
             let paginator = PaginatorRunner::new(altracks, ());
             match paginator.run().await {
-                Ok(tracks) => {
-                    tracks.into_iter().for_each(|track| {
-                        album_tracks.push(track)
-                    })
-                },
+                Ok(tracks) => tracks
+                    .into_iter()
+                    .for_each(|track| album_tracks.push(track)),
                 Err(err) => {
-                    panic!("ERROR: Was not able to get tracks from the requested artist.\nError information: {:?}", err)
-                }
-            }
-        };
-        album_tracks
-    }
-
-=======
-            }
-        }
-        track_ids
-    }
-
-    /// Asynchronously retrieves the tracks associated with the albums of an artist.
-    ///
-    /// This function fetches all the tracks belonging to the albums of a specific artist. 
-    /// It uses the `album_ids` associated with the artist to fetch the tracks page by page
-    /// and aggregates them into a vector of `SimplifiedTrack`s.
-    ///
-    /// # Returns
-    ///
-    /// A `Vec` containing `SimplifiedTrack` objects, which represent the tracks associated 
-    /// with the artist's albums.
-    ///
-    /// # Errors
-    ///
-    /// If an error occurs during the retrieval of track data for an album, the function 
-    /// will panic with an error message indicating the issue.
-    ///
-    /// # Example
-    ///
-    /// ```no_run,ignore
-    /// let artist_xplorer = ArtistXplorer::new(ArtistId::from_id("7u160I5qtBYZTQMLEIJmyz").unwrap()).await.unwrap();
-    /// let tracks = artist_xplorer.tracks().await;
-    /// for track in tracks {
-    ///     println!("Track Name: {}", track.name);
-    /// }
-    /// ```
-    ///
-    /// # Implementation Details
-    ///
-    /// - This function utilizes the `self.client.album_track` method to fetch tracks for a given album ID.
-    /// - The `Some(Self::market())` specifies the market context for the tracks being fetched.
-    /// - It uses an `async` iterator pattern (`altracks.next().await`) to retrieve paginated results.
-    ///
-    /// # Tracing
-    ///
-    /// A `tracing::span` is created for logging and observing the process of fetching tracks for debugging 
-    /// purposes. The span is entered at the start of the method.
-    pub async fn tracks(&self) -> Vec<SimplifiedTrack> {
-        let span = tracing::span!(Level::INFO, "ArtistXplorer.tracks");
-        let _enter = span.enter();
-
-        let mut album_tracks = Vec::new();
-
-        for album_id in self.album_ids() {
-            let mut altracks = self.client.album_track(album_id.clone(), Some(Self::market()));
-
-            while let Some(tracks_page) = altracks.next().await {
-                match tracks_page {
-                    Ok(track) => album_tracks.push(track),
-                    Err(error) => panic!("ERROR: Was not able to get album from the requested artist.\nError information: {:?}", error)
+                    panic!(
+                        "ERROR: Was not able to get tracks from the requested artist.\nError information: {:?}",
+                        err
+                    )
                 }
             }
         }
         album_tracks
     }
 
->>>>>>> 12fd11b7
     /// Fetches and returns the top tracks of the current artist as a vector of `PlayableId`.
     ///
     /// This asynchronous method interacts with the client to retrieve the top tracks for the supplied artist ID.
@@ -1208,26 +898,30 @@
     /// # Errors
     /// Although the function panics on errors, it is expected that this behavior will be managed
     /// by error handling in the calling context. Users may want to consider adding more resilient error handling.
-<<<<<<< HEAD
     pub async fn top_tracks_as_playable_ids(&self) -> Vec<PlayableId<'_>> {
-=======
-    pub async fn top_tracks_as_playable_ids(&self) -> Vec<PlayableId> {
->>>>>>> 12fd11b7
         let span = tracing::span!(Level::INFO, "ArtistXplorer.top_tracks_as_playable_ids");
         let _enter = span.enter();
 
-        match self.client.artist_top_tracks(self.artist_id.clone(), Some(Self::market())).await {
-            Ok(top_tracks) => {
-                top_tracks.iter().map(|track| {
+        match self
+            .client
+            .artist_top_tracks(self.artist_id.clone(), Some(Self::market()))
+            .await
+        {
+            Ok(top_tracks) => top_tracks
+                .iter()
+                .map(|track| {
                     info!("{:?}", track.name);
                     let track_id = match track.id.clone() {
                         Some(id) => id,
-                        None => panic!("Could not get track ID for track {}", track.name)
+                        None => panic!("Could not get track ID for track {}", track.name),
                     };
                     PlayableId::Track(track_id)
-                }).collect::<Vec<PlayableId>>()
-            }
-            Err(error) => panic!("ERROR: Was not able to get album from the requested artist.\nError information: {:?}", error)
+                })
+                .collect::<Vec<PlayableId>>(),
+            Err(error) => panic!(
+                "ERROR: Was not able to get album from the requested artist.\nError information: {:?}",
+                error
+            ),
         }
     }
 
@@ -1268,33 +962,35 @@
     ///
     /// # Errors
     /// This function does not handle errors gracefully; it panics if an error occurs. For production use, consider implementing proper error handling.
-<<<<<<< HEAD
     #[deprecated(
         since = "0.14.0",
         note = "The endpoint for the artist_related_artists client method is no longer supported by Spotify"
     )]
-=======
->>>>>>> 12fd11b7
     pub async fn related_artists(&self) -> Vec<FullArtist> {
         let span = tracing::span!(Level::INFO, "ArtistXplorer.related_artists");
         let _enter = span.enter();
 
-        match self.client.artist_related_artists(self.artist_id.clone()).await {
+        match self
+            .client
+            .artist_related_artists(self.artist_id.clone())
+            .await
+        {
             Ok(related) => {
                 for (index, artist) in related.iter().enumerate() {
                     info!(
                         "{}). {} - genres: {:?} | {} followers | {} popularity",
-                        index, artist.name, artist.genres, artist.followers.total,
+                        index,
+                        artist.name,
+                        artist.genres,
+                        artist.followers.total,
                         artist.popularity
                     );
                 }
                 related
             }
-<<<<<<< HEAD
-            Err(error) => panic!("ERROR: Was not able to get album from the requested artist.\nError information: {error:?}")
-=======
-            Err(error) => panic!("ERROR: Was not able to get album from the requested artist.\nError information: {:?}", error)
->>>>>>> 12fd11b7
+            Err(error) => panic!(
+                "ERROR: Was not able to get album from the requested artist.\nError information: {error:?}"
+            ),
         }
     }
 
@@ -1333,7 +1029,7 @@
     async fn test_artist_xplr() {
         let artist_id = ArtistId::from_id("7u160I5qtBYZTQMLEIJmyz").unwrap();
         let artist_xplr = match ArtistXplorer::new(artist_id.clone()).await {
-            Ok(xplorer) => { xplorer }
+            Ok(xplorer) => xplorer,
             Err(err) => {
                 eprintln!("Client Error: {:?}", err);
                 return;
@@ -1347,7 +1043,7 @@
     async fn test_album_methods() {
         let artist_id = ArtistId::from_id("7u160I5qtBYZTQMLEIJmyz").unwrap();
         let artist_xplr = match ArtistXplorer::new(artist_id.clone()).await {
-            Ok(xplorer) => { xplorer }
+            Ok(xplorer) => xplorer,
             Err(err) => {
                 eprintln!("Client Error: {:?}", err);
                 return;
